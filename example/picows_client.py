--- conflicted
+++ resolved
@@ -243,11 +243,8 @@
         ]
 
         for symbol in symbols:
-<<<<<<< HEAD
-=======
             # await ws_manager.subscribe_book_ticker(symbol)
             print(symbol)
->>>>>>> b2b96060
             await ws_manager.subscribe_trade(symbol)
 
         await ws_manager.start()
