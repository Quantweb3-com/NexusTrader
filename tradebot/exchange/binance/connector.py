import time
import asyncio
import orjson


from typing import Dict, Any
from decimal import Decimal
from tradebot.base import PublicConnector, PrivateConnector
<<<<<<< HEAD
from tradebot.entity import EventSystem, AsyncCache
from tradebot.constants import EventType, OrderStatus
=======
from tradebot.entity import EventSystem
from tradebot.constants import (
    EventType,
    OrderSide,
    OrderStatus,
    OrderType,
    PositionSide,
    TimeInForce,
)
>>>>>>> 0c04466c
from tradebot.types import Order
from tradebot.types import BookL1, Trade, Kline, MarkPrice, FundingRate, IndexPrice
from tradebot.entity import Cache
from tradebot.exchange.binance.types import BinanceMarket
from tradebot.exchange.binance.rest_api import BinanceApiClient
from tradebot.exchange.binance.constants import BinanceAccountType
from tradebot.exchange.binance.websockets import BinanceWSClient
from tradebot.exchange.binance.exchange import BinanceExchangeManager


class BinancePublicConnector(PublicConnector):
    _ws_client: BinanceWSClient
    _account_type: BinanceAccountType
    _market: Dict[str, BinanceMarket]
    _market_id: Dict[str, BinanceMarket]

    def __init__(
        self,
        account_type: BinanceAccountType,
        exchange: BinanceExchangeManager,
    ):
        if not account_type.is_spot and not account_type.is_future:
            raise ValueError(
                f"BinanceAccountType.{account_type.value} is not supported for Binance Public Connector"
            )

        super().__init__(
            account_type=account_type,
            market=exchange.market,
            market_id=exchange.market_id,
            exchange_id=exchange.exchange_id,
            ws_client=BinanceWSClient(
                account_type=account_type, handler=self._ws_msg_handler
            ),
        )

    @property
    def market_type(self):
        if self._account_type.is_spot:
            return "_spot"
        elif self._account_type.is_linear:
            return "_linear"
        elif self._account_type.is_inverse:
            return "_inverse"
        else:
            raise ValueError(
                f"Unsupported BinanceAccountType.{self._account_type.value}"
            )

    async def subscribe_trade(self, symbol: str):
        market = self._market.get(symbol, None)
        symbol = market.id if market else symbol
        await self._ws_client.subscribe_trade(symbol)

    async def subscribe_bookl1(self, symbol: str):
        market = self._market.get(symbol, None)
        symbol = market.id if market else symbol
        await self._ws_client.subscribe_book_ticker(symbol)

    async def subscribe_kline(self, symbol: str, interval: str):
        market = self._market.get(symbol, None)
        symbol = market.id if market else symbol
        await self._ws_client.subscribe_kline(symbol, interval)

    def _ws_msg_handler(self, msg):
        msg = orjson.loads(msg)
        if "e" in msg:
            match msg["e"]:
                case "trade":
                    self._parse_trade(msg)
                case "bookTicker":
                    self._parse_book_ticker(msg)
                case "kline":
                    self._parse_kline(msg)
                case "markPriceUpdate":
                    self._parse_mark_price(msg)
        elif "u" in msg:
            # spot book ticker doesn't have "e" key. FUCK BINANCE
            self._parse_book_ticker(msg)

    def _parse_kline(self, res: Dict[str, Any]) -> Kline:
        """
        {
            "e": "kline",     // Event type
            "E": 1672515782136,   // Event time
            "s": "BNBBTC",    // Symbol
            "k": {
                "t": 123400000, // Kline start time
                "T": 123460000, // Kline close time
                "s": "BNBBTC",  // Symbol
                "i": "1m",      // Interval
                "f": 100,       // First trade ID
                "L": 200,       // Last trade ID
                "o": "0.0010",  // Open price
                "c": "0.0020",  // Close price
                "h": "0.0025",  // High price
                "l": "0.0015",  // Low price
                "v": "1000",    // Base asset volume
                "n": 100,       // Number of trades
                "x": false,     // Is this kline closed?
                "q": "1.0000",  // Quote asset volume
                "V": "500",     // Taker buy base asset volume
                "Q": "0.500",   // Taker buy quote asset volume
                "B": "123456"   // Ignore
            }
        }
        """
        id = res["s"] + self.market_type
        market = self._market_id[id]

        ticker = Kline(
            exchange=self._exchange_id,
            symbol=market.symbol,
            interval=res["k"]["i"],
            open=float(res["k"]["o"]),
            high=float(res["k"]["h"]),
            low=float(res["k"]["l"]),
            close=float(res["k"]["c"]),
            volume=float(res["k"]["v"]),
            timestamp=res.get("E", time.time_ns() // 1_000_000),
        )
        self._log.debug(f"{ticker}")
        EventSystem.emit(EventType.KLINE, ticker)

    def _parse_trade(self, res: Dict[str, Any]) -> Trade:
        """
        {
            "e": "trade",       // Event type
            "E": 1672515782136, // Event time
            "s": "BNBBTC",      // Symbol
            "t": 12345,         // Trade ID
            "p": "0.001",       // Price
            "q": "100",         // Quantity
            "T": 1672515782136, // Trade time
            "m": true,          // Is the buyer the market maker?
            "M": true           // Ignore
        }

        {
            "u":400900217,     // order book updateId
            "s":"BNBUSDT",     // symbol
            "b":"25.35190000", // best bid price
            "B":"31.21000000", // best bid qty
            "a":"25.36520000", // best ask price
            "A":"40.66000000"  // best ask qty
        }
        """
        id = res["s"] + self.market_type
        market = self._market_id[id]  # map exchange id to ccxt symbol

        trade = Trade(
            exchange=self._exchange_id,
            symbol=market.symbol,
            price=float(res["p"]),
            size=float(res["q"]),
            timestamp=res.get("T", time.time_ns() // 1_000_000),
        )
        self._log.debug(f"{trade}")
        EventSystem.emit(EventType.TRADE, trade)

    def _parse_book_ticker(self, res: Dict[str, Any]) -> BookL1:
        """
        {
            "u":400900217,     // order book updateId
            "s":"BNBUSDT",     // symbol
            "b":"25.35190000", // best bid price
            "B":"31.21000000", // best bid qty
            "a":"25.36520000", // best ask price
            "A":"40.66000000"  // best ask qty
        }
        """
        id = res["s"] + self.market_type
        market = self._market_id[id]

        bookl1 = BookL1(
            exchange=self._exchange_id,
            symbol=market.symbol,
            bid=float(res["b"]),
            ask=float(res["a"]),
            bid_size=float(res["B"]),
            ask_size=float(res["A"]),
            timestamp=res.get("T", time.time_ns() // 1_000_000),
        )
        self._log.debug(f"{bookl1}")
        EventSystem.emit(EventType.BOOKL1, bookl1)

    def _parse_mark_price(self, res: Dict[str, Any]):
        """
         {
            "e": "markPriceUpdate",     // Event type
            "E": 1562305380000,         // Event time
            "s": "BTCUSDT",             // Symbol
            "p": "11794.15000000",      // Mark price
            "i": "11784.62659091",      // Index price
            "P": "11784.25641265",      // Estimated Settle Price, only useful in the last hour before the settlement starts
            "r": "0.00038167",          // Funding rate
            "T": 1562306400000          // Next funding time
        }
        """
        id = res["s"] + self.market_type
        market = self._market_id[id]

        mark_price = MarkPrice(
            exchange=self._exchange_id,
            symbol=market.symbol,
            price=float(res["p"]),
            timestamp=res.get("E", time.time_ns() // 1_000_000),
        )

        funding_rate = FundingRate(
            exchange=self._exchange_id,
            symbol=market.symbol,
            rate=float(res["r"]),
            timestamp=res.get("E", time.time_ns() // 1_000_000),
            next_funding_time=res.get("T", time.time_ns() // 1_000_000),
        )

        index_price = IndexPrice(
            exchange=self._exchange_id,
            symbol=market.symbol,
            price=float(res["i"]),
            timestamp=res.get("E", time.time_ns() // 1_000_000),
        )
        self._log.debug(f"{mark_price}")
        self._log.debug(f"{funding_rate}")
        self._log.debug(f"{index_price}")
        EventSystem.emit(EventType.MARK_PRICE, mark_price)
        EventSystem.emit(EventType.FUNDING_RATE, funding_rate)
        EventSystem.emit(EventType.INDEX_PRICE, index_price)


class BinancePrivateConnector(PrivateConnector):
    _ws_client: BinanceWSClient
    _market: Dict[str, BinanceMarket]
    _market_id: Dict[str, BinanceMarket]

    def __init__(
        self,
        account_type: BinanceAccountType,
        exchange: BinanceExchangeManager,
<<<<<<< HEAD
        strategy_id: str,
        user_id: str,
=======
        strategy_id: str = None,
        user_id: str = None,
>>>>>>> 0c04466c
    ):
        super().__init__(
            account_type=account_type,
            market=exchange.market,
            market_id=exchange.market_id,
            exchange_id=exchange.exchange_id,
            ws_client=BinanceWSClient(
                account_type=account_type, handler=self._ws_msg_handler
            ),
<<<<<<< HEAD
            cache=AsyncCache(
                account_type=account_type,
=======
            cache=Cache(
                account_type="BINANCE",
>>>>>>> 0c04466c
                strategy_id=strategy_id,
                user_id=user_id,
            ),
        )

        self._api_client = BinanceApiClient(
            api_key=exchange.api_key,
            secret=exchange.secret,
            testnet=exchange.is_testnet,
        )

    @property
    def account_type(self) -> BinanceAccountType:
        return self._account_type

    @property
    def market_type(self):
        if self.account_type.is_spot:
            return "_spot"
        elif self.account_type.is_linear:
            return "_linear"
        elif self.account_type.is_inverse:
            return "_inverse"

    async def _start_user_data_stream(self):
        if self.account_type.is_spot:
            res = await self._api_client.post_api_v3_user_data_stream()
        elif self.account_type.is_margin:
            res = await self._api_client.post_sapi_v1_user_data_stream()
        elif self.account_type.is_linear:
            res = await self._api_client.post_fapi_v1_listen_key()
        elif self.account_type.is_inverse:
            res = await self._api_client.post_dapi_v1_listen_key()
        elif self.account_type.is_portfolio_margin:
            res = await self._api_client.post_papi_v1_listen_key()
        return res.get("listenKey", None)

    async def _keep_alive_listen_key(self, listen_key: str):
        if self.account_type.is_spot:
            await self._api_client.put_api_v3_user_data_stream(listen_key=listen_key)
        elif self.account_type.is_margin:
            await self._api_client.put_sapi_v1_user_data_stream(listen_key=listen_key)
        elif self.account_type.is_linear:
            await self._api_client.put_fapi_v1_listen_key()
        elif self.account_type.is_inverse:
            await self._api_client.put_dapi_v1_listen_key()
        elif self.account_type.is_portfolio_margin:
            await self._api_client.put_papi_v1_listen_key()

    async def _keep_alive_user_data_stream(
        self, listen_key: str, interval: int = 20, max_retry: int = 3
    ):
        retry_count = 0
        while retry_count < max_retry:
            await asyncio.sleep(60 * interval)
            try:
                await self._keep_alive_listen_key(listen_key)
                retry_count = 0  # Reset retry count on successful keep-alive
            except Exception as e:
                self._log.error(f"Failed to keep alive listen key: {str(e)}")
                retry_count += 1
                if retry_count < max_retry:
                    await asyncio.sleep(5)
                else:
                    self._log.error(
                        f"Max retries ({max_retry}) reached. Stopping keep-alive attempts."
                    )
                    break

    async def connect(self):
        await super().connect()
        listen_key = await self._start_user_data_stream()
        if listen_key:
            self._task_manager.create_task(
                self._keep_alive_user_data_stream(listen_key)
            )
            await self._ws_client.subscribe_user_data_stream(listen_key)

    def _ws_msg_handler(self, msg):
        msg = orjson.loads(msg)
        if "e" in msg:
            match msg["e"]:
                case "ORDER_TRADE_UPDATE":
                    self._parse_order_trade_update(msg)
                case "executionReport":
                    self._parse_execution_report(msg)

    def _parse_order_trade_update(self, res: Dict[str, Any]) -> Order:
        """
        {
            "e": "ORDER_TRADE_UPDATE", // Event type
            "T": 1727352962757,  // Transaction time
            "E": 1727352962762, // Event time
            "fs": "UM", // Event business unit. 'UM' for USDS-M futures and 'CM' for COIN-M futures
            "o": {
                "s": "NOTUSDT", // Symbol
                "c": "c-11WLU7VP1727352880uzcu2rj4ss0i", // Client order ID
                "S": "SELL", // Side
                "o": "LIMIT", // Order type
                "f": "GTC", // Time in force
                "q": "5488", // Original quantity
                "p": "0.0084830", // Original price
                "ap": "0", // Average price
                "sp": "0", // Ignore
                "x": "NEW", // Execution type
                "X": "NEW", // Order status
                "i": 4968510801, // Order ID
                "l": "0", // Order last filled quantity
                "z": "0", // Order filled accumulated quantity
                "L": "0", // Last filled price
                "n": "0", // Commission, will not be returned if no commission
                "N": "USDT", // Commission asset, will not be returned if no commission
                "T": 1727352962757, // Order trade time
                "t": 0, // Trade ID
                "b": "0", // Bids Notional
                "a": "46.6067521", // Ask Notional
                "m": false, // Is this trade the maker side?
                "R": false, // Is this reduce only
                "ps": "BOTH", // Position side
                "rp": "0", // Realized profit of the trade
                "V": "EXPIRE_NONE", // STP mode
                "pm": "PM_NONE",
                "gtd": 0
            }
        }
        """
        event_data = res["o"]
        event_unit = res.get("fs", "")

        # Only portfolio margin has "UM" and "CM" event business unit
        if event_unit == "UM":
            id = event_data["s"] + "_linear"
            market = self._market_id[id]
        elif event_unit == "CM":
            id = event_data["s"] + "_inverse"
            market = self._market_id[id]
        else:
            id = event_data["s"] + self.market_type
            market = self._market_id[id]

        # we use the last filled quantity to calculate the cost, instead of the accumulated filled quantity
        if (type := event_data["o"].lower()) == "market":
            cost = float(event_data.get("l", "0")) * float(event_data.get("ap", "0"))
        elif type == "limit":
            price = float(event_data.get("ap", "0")) or float(
                event_data.get("p", "0")
            )  # if average price is 0 or empty, use price
            cost = float(event_data.get("l", "0")) * price

        order = Order(
            raw=event_data,
            success=True,
            exchange=self._exchange_id,
            id=event_data.get("i", None),
            client_order_id=event_data.get("c", None),
            timestamp=event_data.get("T", None),
            symbol=market.symbol,
            type=type,
            side=event_data.get("S", "").lower(),
            status=event_data.get("X", "").lower(),
            price=float(event_data.get("p", None)),
            average=float(event_data.get("ap", None)),
            last_filled_price=float(event_data.get("L", None)),
            amount=Decimal(event_data.get("q", None)),
            filled=Decimal(event_data.get("z", None)),
            last_filled=Decimal(event_data.get("l", None)),
            remaining=Decimal(event_data["q"]) - Decimal(event_data["z"]),
            fee=float(event_data.get("n", None)),
            fee_currency=event_data.get("N", None),
            cost=cost,
            last_trade_timestamp=event_data.get("T", None),
            reduce_only=event_data.get("R", None),
            position_side=event_data.get("ps", "").lower(),
            time_in_force=event_data.get("f", None),
        )
        # order status can be "new", "partially_filled", "filled", "canceled", "expired", "failed"
        self._emit_order(order)

    def _parse_execution_report(self, event_data: Dict[str, Any]) -> Order:
        """
        {
            "e": "executionReport", // Event type
            "E": 1727353057267, // Event time
            "s": "ORDIUSDT", // Symbol
            "c": "c-11WLU7VP2rj4ss0i", // Client order ID
            "S": "BUY", // Side
            "o": "MARKET", // Order type
            "f": "GTC", // Time in force
            "q": "0.50000000", // Order quantity
            "p": "0.00000000", // Order price
            "P": "0.00000000", // Stop price
            "g": -1, // Order list id
            "x": "TRADE", // Execution type
            "X": "PARTIALLY_FILLED", // Order status
            "i": 2233880350, // Order ID
            "l": "0.17000000", // last executed quantity
            "z": "0.17000000", // Cumulative filled quantity
            "L": "36.88000000", // Last executed price
            "n": "0.00000216", // Commission amount
            "N": "BNB", // Commission asset
            "T": 1727353057266, // Transaction time
            "t": 105069149, // Trade ID
            "w": false, // Is the order on the book?
            "m": false, // Is this trade the maker side?
            "O": 1727353057266, // Order creation time
            "Z": "6.26960000", // Cumulative quote asset transacted quantity
            "Y": "6.26960000", // Last quote asset transacted quantity (i.e. lastPrice * lastQty)
            "V": "EXPIRE_MAKER", // Self trade prevention Mode
            "I": 1495839281094 // Ignore
        }

        # Example of an execution report event for a partially filled market buy order
        {
            "e": "executionReport", // Event type
            "E": 1727353057267, // Event time
            "s": "ORDIUSDT", // Symbol
            "c": "c-11WLU7VP2rj4ss0i", // Client order ID
            "S": "BUY", // Side
            "o": "MARKET", // Order type
            "f": "GTC", // Time in force
            "q": "0.50000000", // Order quantity
            "p": "0.00000000", // Order price
            "P": "0.00000000", // Stop price
            "g": -1, // Order list id
            "x": "TRADE", // Execution type
            "X": "PARTIALLY_FILLED", // Order status
            "i": 2233880350, // Order ID
            "l": "0.17000000", // last executed quantity
            "z": "0.34000000", // Cumulative filled quantity
            "L": "36.88000000", // Last executed price
            "n": "0.00000216", // Commission amount
            "N": "BNB", // Commission asset
            "T": 1727353057266, // Transaction time
            "t": 105069150, // Trade ID
            "w": false, // Is the order on the book?
            "m": false, // Is this trade the maker side?
            "O": 1727353057266, // Order creation time
            "Z": "12.53920000", // Cumulative quote asset transacted quantity
            "Y": "6.26960000", // Last quote asset transacted quantity (i.e. lastPrice * lastQty)
            "V": "EXPIRE_MAKER", // Self trade prevention Mode
            "I": 1495839281094 // Ignore
        }
        """
        id = event_data["s"] + self.market_type
        market = self._market_id[id]
        order = Order(
            raw=event_data,
            success=True,
            exchange=self._exchange_id,
            id=event_data.get("i", None),
            client_order_id=event_data.get("c", None),
            timestamp=event_data.get("T", None),
            symbol=market.symbol,
            type=event_data.get("o", "").lower(),
            side=event_data.get("S", "").lower(),
            status=event_data.get("X", "").lower(),
            price=float(event_data.get("p", None)),
            average=float(event_data.get("ap", None)),
            last_filled_price=float(event_data.get("L", None)),
            amount=Decimal(event_data.get("q", None)),
            filled=Decimal(event_data.get("z", None)),
            last_filled=float(event_data.get("l", None)),
            remaining=Decimal(event_data.get("q", "0"))
            - Decimal(event_data.get("z", "0")),
            fee=float(event_data.get("n", None)),
            fee_currency=event_data.get("N", None),
            cost=float(event_data.get("Y", None)),
            last_trade_timestamp=event_data.get("T", None),
            time_in_force=event_data.get("f", None),
        )
        self._emit_order(order)

    def _emit_order(self, order: Order):
        match order.status:
            case "new":
                EventSystem.emit(OrderStatus.NEW, order)
            case "partially_filled":
                EventSystem.emit(OrderStatus.PARTIALLY_FILLED, order)
            case "filled":
                EventSystem.emit(OrderStatus.FILLED, order)
            case "canceled":
                EventSystem.emit(OrderStatus.CANCELED, order)
            case "expired":
                EventSystem.emit(OrderStatus.EXPIRED, order)
            case "failed":
                EventSystem.emit(OrderStatus.FAILED, order)

    def create_order(
        self,
        symbol: str,
        side: OrderSide,
        type: OrderType,
        amount: Decimal,
        price: Decimal,
        time_in_force: TimeInForce,
        position_side: PositionSide,
        **kwargs,
    ):
        pass

    def cancel_order(self, symbol: str, order_id: str, **kwargs):
        pass

    # async def place_market_order(
    #     self, symbol: str, side: Literal["buy", "sell"], amount: Decimal, **params
    # ):
    #     res = await self._api_client.create_order(
    #         symbol=symbol,
    #         type="market",
    #         side=side,
    #         amount=amount,
    #         params=params,
    #     )
    #     return self._parse_ccxt_order(res, self._exchange_id)

    # async def place_limit_order(
    #     self,
    #     symbol: str,
    #     side: Literal["buy", "sell"],
    #     amount: Decimal,
    #     price: Decimal,
    #     **params,
    # ):
    #     res = await self._api_client.create_order(
    #         symbol=symbol,
    #         type="limit",
    #         side=side,
    #         amount=amount,
    #         price=price,
    #         params=params,
    #     )
    #     return self._parse_ccxt_order(res, self._exchange_id)

    # def _parse_ccxt_order(self, res: Dict[str, Any], exchange: str) -> Order:
    #     raw = res.get("info", {})
    #     id = res.get("id", None)
    #     client_order_id = res.get("clientOrderId", None)
    #     timestamp = res.get("timestamp", None)
    #     symbol = res.get("symbol", None)
    #     type = res.get("type", None)  # market or limit
    #     side = res.get("side", None)  # buy or sell
    #     price = res.get("price", None)  # maybe empty for market order
    #     average = res.get("average", None)  # float everage filling price
    #     amount = Decimal(str(res.get("amount", None)))
    #     filled = Decimal(str(res.get("filled", None)))
    #     remaining = Decimal(str(res.get("remaining", None)))
    #     status = raw.get("status", None).lower()
    #     cost = res.get("cost", None)
    #     reduce_only = raw.get("reduceOnly", None)
    #     position_side = raw.get("positionSide", "").lower() or None  # long or short
    #     time_in_force = res.get("timeInForce", None)

    #     return Order(
    #         raw=raw,
    #         success=True,
    #         exchange=exchange,
    #         id=id,
    #         client_order_id=client_order_id,
    #         timestamp=timestamp,
    #         symbol=symbol,
    #         type=type,
    #         side=side,
    #         price=price,
    #         average=average,
    #         amount=amount,
    #         filled=filled,
    #         remaining=remaining,
    #         status=status,
    #         cost=cost,
    #         reduce_only=reduce_only,
    #         position_side=position_side,
    #         time_in_force=time_in_force,
    #     )

    # async def create_order(
    #     self,
    #     symbol: str,
    #     side: Literal["buy", "sell"],
    #     type: Literal["market", "limit"],
    #     amount: Decimal,
    #     price: float = None,
    #     **kwargs
    # ):
    #     market = self._market.get(symbol) or self._market_id.get(symbol + self.market_type)
    #     if not market:
    #         raise ValueError(f"Symbol {symbol} is not supported")
    #     symbol = market["id"]

    #     params = {
    #         "symbol": symbol,
    #         "side": side.upper(),
    #         "type": type.upper(),
    #         "quantity": amount,
    #         **kwargs,
    #     }

    #     if type == "limit":
    #         params.update({
    #             "price": price,
    #             "timeInForce": kwargs.get("timeInForce", "GTC")
    #         })

    #     if self.account_type.is_spot:
    #         if not market["spot"]:
    #             raise ValueError(f"BinanceAccountType.{self.account_type.value} is not supported for {symbol}")
    #         res = await self._api_client.private_post_order(params=params)
    #     elif self.account_type.is_isolated_margin_or_margin:
    #         if not market["margin"]:
    #             raise ValueError(f"BinanceAccountType.{self.account_type.value} is not supported for {symbol}")
    #         res = await self._api_client.sapi_post_margin_order(params=params)
    #     elif self.account_type.is_linear:
    #         if not market["linear"]:
    #             raise ValueError(f"BinanceAccountType.{self.account_type.value} is not supported for {symbol}")
    #         res = await self._api_client.fapiprivate_post_order(params=params)
    #     elif self.account_type.is_inverse:
    #         if not market["inverse"]:
    #             raise ValueError(f"BinanceAccountType.{self.account_type.value} is not supported for {symbol}")
    #         res = await self._api_client.dapiprivate_post_order(params=params)
    #     elif self.account_type.is_portfolio_margin:
    #         if market["margin"]:
    #             res = await self._api_client.papi_post_margin_order(params=params)
    #         elif market["linear"]:
    #             res = await self._api_client.papi_post_um_order(params=params)
    #         elif market["inverse"]:
    #             res = await self._api_client.papi_post_cm_order(params=params)
    #     return res<|MERGE_RESOLUTION|>--- conflicted
+++ resolved
@@ -6,11 +6,7 @@
 from typing import Dict, Any
 from decimal import Decimal
 from tradebot.base import PublicConnector, PrivateConnector
-<<<<<<< HEAD
 from tradebot.entity import EventSystem, AsyncCache
-from tradebot.constants import EventType, OrderStatus
-=======
-from tradebot.entity import EventSystem
 from tradebot.constants import (
     EventType,
     OrderSide,
@@ -19,7 +15,6 @@
     PositionSide,
     TimeInForce,
 )
->>>>>>> 0c04466c
 from tradebot.types import Order
 from tradebot.types import BookL1, Trade, Kline, MarkPrice, FundingRate, IndexPrice
 from tradebot.entity import Cache
@@ -260,13 +255,8 @@
         self,
         account_type: BinanceAccountType,
         exchange: BinanceExchangeManager,
-<<<<<<< HEAD
-        strategy_id: str,
-        user_id: str,
-=======
         strategy_id: str = None,
         user_id: str = None,
->>>>>>> 0c04466c
     ):
         super().__init__(
             account_type=account_type,
@@ -276,13 +266,8 @@
             ws_client=BinanceWSClient(
                 account_type=account_type, handler=self._ws_msg_handler
             ),
-<<<<<<< HEAD
             cache=AsyncCache(
                 account_type=account_type,
-=======
-            cache=Cache(
-                account_type="BINANCE",
->>>>>>> 0c04466c
                 strategy_id=strategy_id,
                 user_id=user_id,
             ),
