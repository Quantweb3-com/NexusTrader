--- conflicted
+++ resolved
@@ -182,10 +182,6 @@
                 passphrase=exchange.passphrase,
             ),
         )
-<<<<<<< HEAD
-
-    def _ws_msg_handler(self): ...
-=======
         # self._ws_client: OkxWSClient = self._ws_client
     
     def _ws_msg_handler(self, msg):
@@ -363,5 +359,4 @@
         await self._ws_client.subscribe_orders()
         await self._ws_client.subscribe_positions()
         await self._ws_client.subscribe_account()
-        
->>>>>>> 108277a3
+        