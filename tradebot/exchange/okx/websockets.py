--- conflicted
+++ resolved
@@ -176,156 +176,4 @@
             await self._auth()
         for _, payload in self._subscriptions.items():
             await self._limiter.wait()
-<<<<<<< HEAD
-            self._send(payload)
-=======
-            await self._send(payload)
-
-
-class OkxWSManager(WSClient):
-    def __init__(
-        self,
-        account_type: OkxAccountType,
-        market: Dict[str, Any],
-        market_id: Dict[str, Any],
-        api_key: str = None,
-        secret: str = None,
-        passphrase: str = None,
-    ):
-        if api_key or secret or passphrase:
-            url = f"{STREAM_URLS[account_type]}/v5/private"
-        else:
-            url = f"{STREAM_URLS[account_type]}/v5/public"
-
-        super().__init__(url, limiter=Limiter(2 / 1), handler=self._callback)
-        self._exchange_id = "okx"
-        self._market = market
-        self._market_id = market_id
-        self._api_key = api_key
-        self._secret = secret
-        self._passphrase = passphrase
-
-    async def subscribe_book_l1(self, symbol: str):
-        channel = "bbo-tbt"
-
-        market = self._market.get(symbol, None)
-        symbol = market["id"] if market else symbol
-
-        subscription_id = f"{channel}.{symbol}"
-
-        if subscription_id not in self._subscriptions:
-            await self._limiter.wait()
-            payload = {
-                "op": "subscribe",
-                "args": [{"channel": channel, "instId": symbol}],
-            }
-            self._subscriptions[subscription_id] = payload
-            await self._send(payload)
-        else:
-            print(f"Already subscribed to {subscription_id}")
-
-    async def subscribe_trade(self, symbol: str):
-        channel = "trades"
-
-        market = self._market.get(symbol, None)
-        symbol = market["id"] if market else symbol
-
-        subscription_id = f"{channel}.{symbol}"
-
-        if subscription_id not in self._subscriptions:
-            await self._limiter.wait()
-            payload = {
-                "op": "subscribe",
-                "args": [{"channel": channel, "instId": symbol}],
-            }
-            self._subscriptions[subscription_id] = payload
-            await self._send(payload)
-        else:
-            print(f"Already subscribed to {subscription_id}")
-
-    async def subscribe_kline(self, symbol: str, interval: str):
-        pass
-
-    async def _resubscribe(self):
-        pass
-
-    def _callback(self, msg):
-        if "event" in msg:
-            if msg["event"] == "error":
-                self._log.error(str(msg))
-            elif msg["event"] == "subscribe":
-                self._log.info(f"Subscribed to: {str(msg)}")
-            elif msg["event"] == "login":
-                self._log.info(f"Login successful: {str(msg)}")
-            elif msg["event"] == "channel-conn-count":
-                self._log.info(f"Channel connection count: {msg['connCount']}")
-        elif "arg" in msg:
-            channel = msg["arg"]["channel"]
-            match channel:
-                case "bbo-tbt":
-                    self._parse_bbo_tbt(msg)
-                case "trades":
-                    self._parse_trade(msg)
-
-    def _parse_trade(self, msg):
-        """
-        {
-            "arg": {
-                "channel": "trades",
-                "instId": "BTC-USD-191227"
-            },
-            "data": [
-                {
-                    "instId": "BTC-USD-191227",
-                    "tradeId": "9",
-                    "px": "0.016",
-                    "sz": "50",
-                    "side": "buy",
-                    "ts": "1597026383085"
-                }
-            ]
-        }
-        """
-        data = msg["data"][0]
-        id = msg["arg"]["instId"]
-        market = self._market_id[id]
-
-        trade = Trade(
-            exchange=self._exchange_id,
-            symbol=market["symbol"],
-            price=float(data["px"]),
-            size=float(data["sz"]),
-            timestamp=int(data["ts"]),
-        )
-        EventSystem.emit(EventType.TRADE, trade)
-
-    def _parse_bbo_tbt(self, msg):
-        """
-        {
-            'arg': {
-                'channel': 'bbo-tbt',
-                'instId': 'BTC-USDT'
-            },
-            'data': [{
-                'asks': [['67201.2', '2.17537208', '0', '7']],
-                'bids': [['67201.1', '1.44375999', '0', '5']],
-                'ts': '1729594943707',
-                'seqId': 34209632254
-            }]
-        }
-        """
-        data = msg["data"][0]
-        id = msg["arg"]["instId"]
-        market = self._market_id[id]
-
-        bookl1 = BookL1(
-            exchange=self._exchange_id,
-            symbol=market["symbol"],
-            bid=float(data["bids"][0][0]),
-            ask=float(data["asks"][0][0]),
-            bid_size=float(data["bids"][0][1]),
-            ask_size=float(data["asks"][0][1]),
-            timestamp=int(data["ts"]),
-        )
-        EventSystem.emit(EventType.BOOKL1, bookl1)
->>>>>>> 108277a3
+            await self._send(payload)