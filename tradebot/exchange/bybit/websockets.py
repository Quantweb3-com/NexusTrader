--- conflicted
+++ resolved
@@ -32,10 +32,7 @@
             url,
             limiter=AsyncLimiter(max_rate=500, time_period=5 * 60),
             handler=handler,
-<<<<<<< HEAD
-=======
             task_manager=task_manager,
->>>>>>> ea34b574
             ping_idle_timeout=5,
             ping_reply_timeout=2,
             specific_ping_msg=orjson.dumps({"op": "ping"}),
