--- conflicted
+++ resolved
@@ -1127,12 +1127,7 @@
     { name = "apscheduler", specifier = ">=3.11.0,<4.0.0" },
     { name = "asyncpg", specifier = ">=0.30.0" },
     { name = "bcrypt", specifier = ">=4.2.1,<5.0.0" },
-<<<<<<< HEAD
-    { name = "cachetools", specifier = ">=5.5.2" },
-    { name = "ccxt", specifier = ">=4.5.7" },
-=======
     { name = "ccxt", specifier = ">=4.4.95" },
->>>>>>> d807abb1
     { name = "certifi", specifier = ">=2025.1.31,<2026.0.0" },
     { name = "click", specifier = ">=8.1.0" },
     { name = "curl-cffi", specifier = ">=0.13.0" },
