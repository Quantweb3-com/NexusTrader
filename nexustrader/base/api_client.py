from abc import ABC
from typing import Optional
from curl_cffi import requests
from nexustrader.core.nautilius_core import LiveClock, Logger
from nexustrader.constants import RateLimiter, RateLimiterSync
from nexustrader.base.retry import RetryManager


class ApiClient(ABC):
    def __init__(
        self,
        clock: LiveClock,
        api_key: str = None,
        secret: str = None,
        timeout: int = 10,
        rate_limiter: RateLimiter = None,
        rate_limiter_sync: RateLimiterSync = None,
        retry_manager: RetryManager = None,
    ):
        self._api_key = api_key
        self._secret = secret
        self._timeout = timeout
        self._log = Logger(name=type(self).__name__)
        self._session: Optional[requests.AsyncSession] = None
        self._sync_session: Optional[requests.Session] = None
        self._clock = clock
        self._limiter = rate_limiter
        self._limiter_sync = rate_limiter_sync
        self._retry_manager: RetryManager = retry_manager

    def _init_session(self, base_url: str | None = None):
        if self._session is None:
<<<<<<< HEAD
            self._session = httpx.AsyncClient(
                base_url=base_url if base_url else "",
                timeout=self._timeout,
                verify=self._ssl_context,
                limits=httpx.Limits(
                    max_connections=100,
                    max_keepalive_connections=20,
                    keepalive_expiry=30.0,  # higher value to avoid frequent reconnects
                ),
=======
            self._session = requests.AsyncSession(
                base_url=base_url if base_url else "", timeout=self._timeout
>>>>>>> d807abb1
            )

    def _get_rate_limit_cost(self, cost: int = 1):
        return cost

    def _init_sync_session(self, base_url: str | None = None):
        if self._sync_session is None:
            self._sync_session = requests.Session(
                base_url=base_url if base_url else "", timeout=self._timeout
            )

    async def close_session(self):
        """Close the session"""
        if self._session:
            await self._session.close()
            self._session = None
        if self._sync_session:
            self._sync_session.close()
            self._sync_session = None<|MERGE_RESOLUTION|>--- conflicted
+++ resolved
@@ -30,20 +30,8 @@
 
     def _init_session(self, base_url: str | None = None):
         if self._session is None:
-<<<<<<< HEAD
-            self._session = httpx.AsyncClient(
-                base_url=base_url if base_url else "",
-                timeout=self._timeout,
-                verify=self._ssl_context,
-                limits=httpx.Limits(
-                    max_connections=100,
-                    max_keepalive_connections=20,
-                    keepalive_expiry=30.0,  # higher value to avoid frequent reconnects
-                ),
-=======
             self._session = requests.AsyncSession(
                 base_url=base_url if base_url else "", timeout=self._timeout
->>>>>>> d807abb1
             )
 
     def _get_rate_limit_cost(self, cost: int = 1):
