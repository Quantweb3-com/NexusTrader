--- conflicted
+++ resolved
@@ -39,13 +39,5 @@
 
 
 def retry_check(exc: Exception) -> bool:
-<<<<<<< HEAD
-    import httpx
-
-    if isinstance(exc, httpx.NetworkError):
-        return True
-
-=======
->>>>>>> d807abb1
     if isinstance(exc, OkxRequestError):
         return exc.code in [50001, 50013, 50026, 51054, 51149, 51412]